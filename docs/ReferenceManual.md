# PyFPDF Reference Manual #

[TOC]

## Original FPDF API ##

**Important**: original FPDF (PHP) naming convention is CamelCase. This library uses [PEP8](http://www.python.org/dev/peps/pep-0008/) lower\_case\_with\_underscores recommendation.

  * [AcceptPageBreak](reference/AcceptPageBreak.md) - accept or not automatic page break
  * [AddFont](reference/AddFont.md) - add a new font
  * [AddLink](reference/AddLink.md) - create an internal link
  * [AddPage](reference/AddPage.md) - add a new page
  * [AliasNbPages](reference/AliasNbPages.md) - define an alias for number of pages
  * [Cell](reference/Cell.md) - print a cell
  * [Close](reference/Close.md) - terminate the document
  * [Error](reference/Error.md) - fatal error
  * [Footer](reference/Footer.md) - page footer
  * [FPDF](reference/FPDF.md) - constructor
  * [GetStringWidth](reference/GetStringWidth.md) - compute string length
  * [GetX](reference/GetX.md) - get current x position
  * [GetY](reference/GetY.md) - get current y position
  * [Header](reference/Header.md) - page header
  * [Image](reference/Image.md) - output an image
  * [Line](reference/Line.md) - draw a line
  * [Link](reference/Link.md) - put a link
  * [Ln](reference/Ln.md) - line break
  * [MultiCell](reference/MultiCell.md) - print text with line breaks
  * [Output](reference/Output.md) - save or send the document
  * [PageNo](reference/PageNo.md) - page number
  * [Rect](reference/Rect.md) - draw a rectangle
  * [SetAuthor](reference/SetAuthor.md) - set the document author
  * [SetAutoPageBreak](reference/SetAutoPageBreak.md) - set the automatic page breaking mode
  * [SetCompression](reference/SetCompression.md) - turn compression on or off
  * [SetCreator](reference/SetCreator.md) - set document creator
  * [SetDisplayMode](reference/SetDisplayMode.md) - set display mode
  * [SetDrawColor](reference/SetDrawColor.md) - set drawing color
  * [SetFillColor](reference/SetFillColor.md) - set filling color
  * [SetFont](reference/SetFont.md) - set font
  * [SetFontSize](reference/SetFontSize.md) - set font size
  * [SetKeywords](reference/SetKeywords.md) - associate keywords with document
  * [SetLeftMargin](reference/SetLeftMargin.md) - set left margin
  * [SetLineWidth](reference/SetLineWidth.md) - set line width
  * [SetLink](reference/SetLink.md) - set internal link destination
  * [SetMargins](reference/SetMargins.md) - set margins
  * [SetRightMargin](reference/SetLeftMargin.md) - set right margin
  * [SetSubject](reference/SetSubject) - set document subject
  * [SetTextColor](reference/SetTextColor.md) - set text color
  * [SetTitle](reference/SetTitle.md) - set document title
  * [SetTopMargin](reference/SetLeftMargin.md) - set top margin
  * [SetX](reference/SetX.md) - set current x position
  * [SetXY](reference/SetXY.md) - set current x and y positions
  * [SetY](reference/SetY.md) - set current y position
  * [Text](reference/Text.md) - print a string
  * [Write](reference/Write.md) - print flowing text

## Additional API ##
  
This features not available in original FPDF and implemented after fork.

  * [DashedLine](reference/DashedLine.md) - draw a dashed line
<<<<<<< HEAD
  * [SetCache](reference/SetCache.md) - change font caching behaviour
=======
  * [Ellipse](reference/Ellipse.md) - draw an ellipse
>>>>>>> 245fc3d9
  * [SetStretching](reference/SetStretching.md) - set horizontal font stretching
  * [WriteHTML](reference/WriteHTML.md) - print text with HTML markup
<|MERGE_RESOLUTION|>--- conflicted
+++ resolved
@@ -58,10 +58,7 @@
 This features not available in original FPDF and implemented after fork.
 
   * [DashedLine](reference/DashedLine.md) - draw a dashed line
-<<<<<<< HEAD
+  * [Ellipse](reference/Ellipse.md) - draw an ellipse
   * [SetCache](reference/SetCache.md) - change font caching behaviour
-=======
-  * [Ellipse](reference/Ellipse.md) - draw an ellipse
->>>>>>> 245fc3d9
   * [SetStretching](reference/SetStretching.md) - set horizontal font stretching
   * [WriteHTML](reference/WriteHTML.md) - print text with HTML markup
